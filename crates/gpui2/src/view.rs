use crate::{
<<<<<<< HEAD
    AnyBox, AnyElement, AnyHandle, BorrowWindow, Bounds, Component, Element, ElementId, Handle,
    LayoutId, Pixels, ViewContext, WindowContext,
=======
    AnyBox, AnyElement, AvailableSpace, BorrowWindow, Bounds, Component, Element, ElementId,
    EntityId, Handle, LayoutId, Pixels, Size, ViewContext, VisualContext, WeakHandle,
    WindowContext,
};
use anyhow::{Context, Result};
use parking_lot::Mutex;
use std::{
    marker::PhantomData,
    sync::{Arc, Weak},
>>>>>>> 25e882d7
};

pub struct View<V> {
    pub(crate) state: Handle<V>,
    render: Arc<Mutex<dyn Fn(&mut V, &mut ViewContext<V>) -> AnyElement<V> + Send + 'static>>,
}

impl<V: 'static> View<V> {
    pub fn for_handle<E>(
        state: Handle<V>,
        render: impl Fn(&mut V, &mut ViewContext<'_, '_, V>) -> E + Send + 'static,
    ) -> View<V>
    where
        E: Component<V>,
    {
        View {
            state,
            render: Arc::new(Mutex::new(
                move |state: &mut V, cx: &mut ViewContext<'_, '_, V>| render(state, cx).render(),
            )),
        }
    }
}

impl<V: 'static> View<V> {
    pub fn into_any(self) -> AnyView {
        AnyView(Arc::new(self))
    }

    pub fn downgrade(&self) -> WeakView<V> {
        WeakView {
            state: self.state.downgrade(),
            render: Arc::downgrade(&self.render),
        }
    }
}

impl<V: 'static> View<V> {
    pub fn update<C, R>(
        &self,
        cx: &mut C,
        f: impl FnOnce(&mut V, &mut C::ViewContext<'_, '_, V>) -> R,
    ) -> C::Result<R>
    where
        C: VisualContext,
    {
        cx.update_view(self, f)
    }
}

impl<V> Clone for View<V> {
    fn clone(&self) -> Self {
        Self {
            state: self.state.clone(),
            render: self.render.clone(),
        }
    }
}

impl<V: 'static, ParentViewState: 'static> Component<ParentViewState> for View<V> {
    fn render(self) -> AnyElement<ParentViewState> {
        AnyElement::new(EraseViewState {
            view: self,
            parent_view_state_type: PhantomData,
        })
    }
}

impl<V: 'static> Element<()> for View<V> {
    type ElementState = AnyElement<V>;

    fn id(&self) -> Option<ElementId> {
        Some(ElementId::View(self.state.entity_id))
    }

    fn initialize(
        &mut self,
        _: &mut (),
        _: Option<Self::ElementState>,
        cx: &mut ViewContext<()>,
    ) -> Self::ElementState {
        self.update(cx, |state, cx| {
            let mut any_element = (self.render.lock())(state, cx);
            any_element.initialize(state, cx);
            any_element
        })
    }

    fn layout(
        &mut self,
        _: &mut (),
        element: &mut Self::ElementState,
        cx: &mut ViewContext<()>,
    ) -> LayoutId {
        self.update(cx, |state, cx| element.layout(state, cx))
    }

    fn paint(
        &mut self,
        _: Bounds<Pixels>,
        _: &mut (),
        element: &mut Self::ElementState,
        cx: &mut ViewContext<()>,
    ) {
        self.update(cx, |state, cx| element.paint(state, cx))
    }
}

pub struct WeakView<V> {
    pub(crate) state: WeakHandle<V>,
    render: Weak<Mutex<dyn Fn(&mut V, &mut ViewContext<V>) -> AnyElement<V> + Send + 'static>>,
}

impl<V: 'static> WeakView<V> {
    pub fn upgrade(&self) -> Option<View<V>> {
        let state = self.state.upgrade()?;
        let render = self.render.upgrade()?;
        Some(View { state, render })
    }

    pub fn update<R>(
        &self,
        cx: &mut WindowContext,
        f: impl FnOnce(&mut V, &mut ViewContext<V>) -> R,
    ) -> Result<R> {
        let view = self.upgrade().context("error upgrading view")?;
        Ok(view.update(cx, f))
    }
}

impl<V> Clone for WeakView<V> {
    fn clone(&self) -> Self {
        Self {
            state: self.state.clone(),
            render: self.render.clone(),
        }
    }
}

struct EraseViewState<V, ParentV> {
    view: View<V>,
    parent_view_state_type: PhantomData<ParentV>,
}

unsafe impl<V, ParentV> Send for EraseViewState<V, ParentV> {}

impl<V: 'static, ParentV: 'static> Component<ParentV> for EraseViewState<V, ParentV> {
    fn render(self) -> AnyElement<ParentV> {
        AnyElement::new(self)
    }
}

impl<V: 'static, ParentV: 'static> Element<ParentV> for EraseViewState<V, ParentV> {
    type ElementState = AnyBox;

    fn id(&self) -> Option<ElementId> {
        Element::id(&self.view)
    }

    fn initialize(
        &mut self,
        _: &mut ParentV,
        _: Option<Self::ElementState>,
        cx: &mut ViewContext<ParentV>,
    ) -> Self::ElementState {
        ViewObject::initialize(&mut self.view, cx)
    }

    fn layout(
        &mut self,
        _: &mut ParentV,
        element: &mut Self::ElementState,
        cx: &mut ViewContext<ParentV>,
    ) -> LayoutId {
        ViewObject::layout(&mut self.view, element, cx)
    }

    fn paint(
        &mut self,
        bounds: Bounds<Pixels>,
        _: &mut ParentV,
        element: &mut Self::ElementState,
        cx: &mut ViewContext<ParentV>,
    ) {
        ViewObject::paint(&mut self.view, bounds, element, cx)
    }
}

trait ViewObject: Send + Sync {
<<<<<<< HEAD
    fn entity_handle(&self) -> &AnyHandle;
    fn initialize(&mut self, cx: &mut WindowContext) -> AnyBox;
    fn layout(&mut self, element: &mut AnyBox, cx: &mut WindowContext) -> LayoutId;
    fn paint(&mut self, bounds: Bounds<Pixels>, element: &mut AnyBox, cx: &mut WindowContext);
=======
    fn entity_id(&self) -> EntityId;
    fn initialize(&self, cx: &mut WindowContext) -> AnyBox;
    fn layout(&self, element: &mut AnyBox, cx: &mut WindowContext) -> LayoutId;
    fn paint(&self, bounds: Bounds<Pixels>, element: &mut AnyBox, cx: &mut WindowContext);
>>>>>>> 25e882d7
}

impl<V: 'static> ViewObject for View<V> {
    fn entity_handle(&self) -> &AnyHandle {
        &self.state
    }

<<<<<<< HEAD
    fn initialize(&mut self, cx: &mut WindowContext) -> AnyBox {
        cx.with_element_id(self.state.entity_id, |_global_id, cx| {
            self.state.update(cx, |state, cx| {
                let mut any_element = Box::new((self.render)(state, cx));
=======
    fn initialize(&self, cx: &mut WindowContext) -> AnyBox {
        cx.with_element_id(self.entity_id(), |_global_id, cx| {
            self.update(cx, |state, cx| {
                let mut any_element = Box::new((self.render.lock())(state, cx));
>>>>>>> 25e882d7
                any_element.initialize(state, cx);
                any_element as AnyBox
            })
        })
    }

<<<<<<< HEAD
    fn layout(&mut self, element: &mut AnyBox, cx: &mut WindowContext) -> LayoutId {
        cx.with_element_id(self.state.entity_id, |_global_id, cx| {
            self.state.update(cx, |state, cx| {
=======
    fn layout(&self, element: &mut AnyBox, cx: &mut WindowContext) -> LayoutId {
        cx.with_element_id(self.entity_id(), |_global_id, cx| {
            self.update(cx, |state, cx| {
>>>>>>> 25e882d7
                let element = element.downcast_mut::<AnyElement<V>>().unwrap();
                element.layout(state, cx)
            })
        })
    }

<<<<<<< HEAD
    fn paint(&mut self, _: Bounds<Pixels>, element: &mut AnyBox, cx: &mut WindowContext) {
        cx.with_element_id(self.state.entity_id, |_global_id, cx| {
            self.state.update(cx, |state, cx| {
=======
    fn paint(&self, _: Bounds<Pixels>, element: &mut AnyBox, cx: &mut WindowContext) {
        cx.with_element_id(self.entity_id(), |_global_id, cx| {
            self.update(cx, |state, cx| {
>>>>>>> 25e882d7
                let element = element.downcast_mut::<AnyElement<V>>().unwrap();
                element.paint(state, cx);
            });
        });
    }
}

#[derive(Clone)]
pub struct AnyView(Arc<dyn ViewObject>);

impl AnyView {
    pub(crate) fn draw(&self, available_space: Size<AvailableSpace>, cx: &mut WindowContext) {
        let mut rendered_element = self.0.initialize(cx);
        let layout_id = self.0.layout(&mut rendered_element, cx);
        cx.window
            .layout_engine
            .compute_layout(layout_id, available_space);
        let bounds = cx.window.layout_engine.layout_bounds(layout_id);
        self.0.paint(bounds, &mut rendered_element, cx);
    }
}

impl AnyView {
    pub fn entity_handle(&self) -> AnyHandle {
        self.view.lock().entity_handle().clone()
    }
}

impl<ParentV: 'static> Component<ParentV> for AnyView {
    fn render(self) -> AnyElement<ParentV> {
        AnyElement::new(EraseAnyViewState {
            view: self,
            parent_view_state_type: PhantomData,
        })
    }
}

impl Element<()> for AnyView {
    type ElementState = AnyBox;

<<<<<<< HEAD
    fn id(&self) -> Option<ElementId> {
        Some(ElementId::View(self.view.lock().entity_handle().entity_id))
=======
    fn id(&self) -> Option<crate::ElementId> {
        Some(ElementId::View(self.0.entity_id()))
>>>>>>> 25e882d7
    }

    fn initialize(
        &mut self,
        _: &mut (),
        _: Option<Self::ElementState>,
        cx: &mut ViewContext<()>,
    ) -> Self::ElementState {
        self.0.initialize(cx)
    }

    fn layout(
        &mut self,
        _: &mut (),
        element: &mut Self::ElementState,
        cx: &mut ViewContext<()>,
    ) -> LayoutId {
        self.0.layout(element, cx)
    }

    fn paint(
        &mut self,
        bounds: Bounds<Pixels>,
        _: &mut (),
        element: &mut AnyBox,
        cx: &mut ViewContext<()>,
    ) {
        self.0.paint(bounds, element, cx)
    }
}

struct EraseAnyViewState<ParentViewState> {
    view: AnyView,
    parent_view_state_type: PhantomData<ParentViewState>,
}

unsafe impl<ParentV> Send for EraseAnyViewState<ParentV> {}

impl<ParentV: 'static> Component<ParentV> for EraseAnyViewState<ParentV> {
    fn render(self) -> AnyElement<ParentV> {
        AnyElement::new(self)
    }
}

impl<ParentV: 'static> Element<ParentV> for EraseAnyViewState<ParentV> {
    type ElementState = AnyBox;

    fn id(&self) -> Option<ElementId> {
        Element::id(&self.view)
    }

    fn initialize(
        &mut self,
        _: &mut ParentV,
        _: Option<Self::ElementState>,
        cx: &mut ViewContext<ParentV>,
    ) -> Self::ElementState {
        self.view.0.initialize(cx)
    }

    fn layout(
        &mut self,
        _: &mut ParentV,
        element: &mut Self::ElementState,
        cx: &mut ViewContext<ParentV>,
    ) -> LayoutId {
        self.view.0.layout(element, cx)
    }

    fn paint(
        &mut self,
        bounds: Bounds<Pixels>,
        _: &mut ParentV,
        element: &mut Self::ElementState,
        cx: &mut ViewContext<ParentV>,
    ) {
        self.view.0.paint(bounds, element, cx)
    }
}<|MERGE_RESOLUTION|>--- conflicted
+++ resolved
@@ -1,8 +1,4 @@
 use crate::{
-<<<<<<< HEAD
-    AnyBox, AnyElement, AnyHandle, BorrowWindow, Bounds, Component, Element, ElementId, Handle,
-    LayoutId, Pixels, ViewContext, WindowContext,
-=======
     AnyBox, AnyElement, AvailableSpace, BorrowWindow, Bounds, Component, Element, ElementId,
     EntityId, Handle, LayoutId, Pixels, Size, ViewContext, VisualContext, WeakHandle,
     WindowContext,
@@ -12,7 +8,6 @@
 use std::{
     marker::PhantomData,
     sync::{Arc, Weak},
->>>>>>> 25e882d7
 };
 
 pub struct View<V> {
@@ -202,65 +197,39 @@
 }
 
 trait ViewObject: Send + Sync {
-<<<<<<< HEAD
-    fn entity_handle(&self) -> &AnyHandle;
-    fn initialize(&mut self, cx: &mut WindowContext) -> AnyBox;
-    fn layout(&mut self, element: &mut AnyBox, cx: &mut WindowContext) -> LayoutId;
-    fn paint(&mut self, bounds: Bounds<Pixels>, element: &mut AnyBox, cx: &mut WindowContext);
-=======
     fn entity_id(&self) -> EntityId;
     fn initialize(&self, cx: &mut WindowContext) -> AnyBox;
     fn layout(&self, element: &mut AnyBox, cx: &mut WindowContext) -> LayoutId;
     fn paint(&self, bounds: Bounds<Pixels>, element: &mut AnyBox, cx: &mut WindowContext);
->>>>>>> 25e882d7
 }
 
 impl<V: 'static> ViewObject for View<V> {
-    fn entity_handle(&self) -> &AnyHandle {
-        &self.state
-    }
-
-<<<<<<< HEAD
-    fn initialize(&mut self, cx: &mut WindowContext) -> AnyBox {
-        cx.with_element_id(self.state.entity_id, |_global_id, cx| {
-            self.state.update(cx, |state, cx| {
-                let mut any_element = Box::new((self.render)(state, cx));
-=======
+    fn entity_id(&self) -> EntityId {
+        self.state.entity_id()
+    }
+
     fn initialize(&self, cx: &mut WindowContext) -> AnyBox {
         cx.with_element_id(self.entity_id(), |_global_id, cx| {
             self.update(cx, |state, cx| {
                 let mut any_element = Box::new((self.render.lock())(state, cx));
->>>>>>> 25e882d7
                 any_element.initialize(state, cx);
                 any_element as AnyBox
             })
         })
     }
 
-<<<<<<< HEAD
-    fn layout(&mut self, element: &mut AnyBox, cx: &mut WindowContext) -> LayoutId {
-        cx.with_element_id(self.state.entity_id, |_global_id, cx| {
-            self.state.update(cx, |state, cx| {
-=======
     fn layout(&self, element: &mut AnyBox, cx: &mut WindowContext) -> LayoutId {
         cx.with_element_id(self.entity_id(), |_global_id, cx| {
             self.update(cx, |state, cx| {
->>>>>>> 25e882d7
                 let element = element.downcast_mut::<AnyElement<V>>().unwrap();
                 element.layout(state, cx)
             })
         })
     }
 
-<<<<<<< HEAD
-    fn paint(&mut self, _: Bounds<Pixels>, element: &mut AnyBox, cx: &mut WindowContext) {
-        cx.with_element_id(self.state.entity_id, |_global_id, cx| {
-            self.state.update(cx, |state, cx| {
-=======
     fn paint(&self, _: Bounds<Pixels>, element: &mut AnyBox, cx: &mut WindowContext) {
         cx.with_element_id(self.entity_id(), |_global_id, cx| {
             self.update(cx, |state, cx| {
->>>>>>> 25e882d7
                 let element = element.downcast_mut::<AnyElement<V>>().unwrap();
                 element.paint(state, cx);
             });
@@ -283,12 +252,6 @@
     }
 }
 
-impl AnyView {
-    pub fn entity_handle(&self) -> AnyHandle {
-        self.view.lock().entity_handle().clone()
-    }
-}
-
 impl<ParentV: 'static> Component<ParentV> for AnyView {
     fn render(self) -> AnyElement<ParentV> {
         AnyElement::new(EraseAnyViewState {
@@ -301,13 +264,8 @@
 impl Element<()> for AnyView {
     type ElementState = AnyBox;
 
-<<<<<<< HEAD
-    fn id(&self) -> Option<ElementId> {
-        Some(ElementId::View(self.view.lock().entity_handle().entity_id))
-=======
     fn id(&self) -> Option<crate::ElementId> {
         Some(ElementId::View(self.0.entity_id()))
->>>>>>> 25e882d7
     }
 
     fn initialize(
